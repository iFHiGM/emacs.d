--- conflicted
+++ resolved
@@ -25,15 +25,11 @@
 ;;----------------------------------------------------------------------------
 ;; Ruby - robe
 ;;----------------------------------------------------------------------------
-<<<<<<< HEAD
-=======
 (add-hook 'ruby-mode-hook 'robe-mode)
 (add-hook 'robe-mode-hook
           (lambda ()
             (add-to-list 'ac-sources 'ac-source-robe)
             (setq completion-at-point-functions '(auto-complete))))
-
->>>>>>> 5cb084c9
 
 ;;----------------------------------------------------------------------------
 ;; Ruby - misc
